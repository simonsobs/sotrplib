--- conflicted
+++ resolved
@@ -306,24 +306,17 @@
             ## need a more robust way to check this...
             # This is the actual I/O of the bytes from disk
             if "coadd" in str(map_group[0]):
-<<<<<<< HEAD
-                logger.debug("pipeline.map.coadd")
+                logger.debug("pipeline.map.load_coadd")
                 # ... Allen pre-made coadds for this piece of code? Probably unused???
                 mapdata = load_coadd_maps(mapfile=map_group[0], arr=arr, box=box)[0]
             else:
-                logger.debug("pipeline.map.other")
+                logger.debug("pipeline.map.load_map")
                 # Load a single Depth1 map (i.e. one index in the map group)
                 # and it is a Depth1Map object.
                 # use_map_geometry is for simulations in case you want to injet
                 # sources into real observed map regions. So just load the geometry
                 # but not any of the underlying data. But only sometimes though.
                 # SIMULATION: DONE, "real maps": NOT DONE
-=======
-                logger.debug("pipeline.map.load_coadd")
-                mapdata = load_coadd_maps(mapfile=map_group[0], arr=arr, box=box)[0]
-            else:
-                logger.debug("pipeline.map.load_map")
->>>>>>> 7521df6b
                 mapdata = load_map(
                     map_path=map_group[0],
                     map_sim_params=sim_params,
@@ -405,15 +398,11 @@
             logger.info("pipeline.preprocess.bad_map")
             continue
 
-<<<<<<< HEAD
-        logger.info("pipeline.preprocess.inject_simulated_sources")
         # Still part of creating the map setup...
         # If it's a simulation, we inject sources using this function.
         # catalog sources are simulated 'known' sources
         # injected_sources are ones that we don't know about
         # these parameters are teh same for all maps
-=======
->>>>>>> 7521df6b
         catalog_sources, injected_sources = inject_simulated_sources(
             mapdata,
             injected_source_db,
