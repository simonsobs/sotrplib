import argparse as ap
import os
from getpass import getuser
from glob import glob

from tqdm import tqdm

USER = getuser()

P = ap.ArgumentParser(
    description="Run sotrp on depth1 map in slurm job. Search maps in directory and make a .json config file for each observation.",
    formatter_class=ap.ArgumentDefaultsHelpFormatter,
)

P.add_argument(
    "--maps",
    action="store",
    default=[],
    nargs="+",
    help="Depth1 maps to analyze. Will null anything in date-dirs and only analyze these maps.",
)

P.add_argument(
    "--date-dirs",
    action="store",
    default=[],
    nargs="+",
    help="5 digit date directories to glob for maps to analyze. can use wildcard; i.e. 15* will glob all date dirs starting with 15",
)

P.add_argument(
    "-s",
    "--snr-threshold",
    help="SNR threshold for source finding",
    default=5.0,
    type=float,
)

P.add_argument(
    "--data-dir",
    action="store",
    default="/scratch/gpfs/SIMONSOBS/users/amfoster/so/lat_early_maps/out_deep56/",
    help="Data directory, where the depth1 maps live.",
)

P.add_argument(
    "--sim-transients",
    help="Inject transients into the maps.",
    action="store_true",
)

P.add_argument(
    "--pointing-flux-threshold",
    action="store",
    default="0.3 Jy",
    type=str,
    help="Flux threshold for pointing sources, json compatible quantity.",
)

P.add_argument(
    "--flux-threshold",
    action="store",
    default="10 mJy",
    type=str,
    help="Flux threshold for source extraction, json compatible quantity.",
)

P.add_argument(
    "--scratch-dir",
    action="store",
    default=f"/scratch/gpfs/SIMONSOBS/users/{USER}/scratch/",
    help="Location of scratch directory for users. Default: /scratch/gpfs/SIMONSOBS/users/[user]/scratch/.",
)

P.add_argument(
    "--script-dir",
    action="store",
    default="",
    help="Directory in which the trp_pipeline script lives. If default, then will use os.cwd() which assumes this script lives in the same directory.",
)

P.add_argument(
    "--out-dir",
    action="store",
    default="",
    help="Output directory for output files. If empty, will create directory in scratch_dir.",
)

P.add_argument(
    "--group-name",
    action="store",
    default="simonsobs",
    help="Name of computing cluster group that you belong to, for running slurm jobs.",
)

P.add_argument(
    "--slurm-script-dir",
    action="store",
    default="slurm_job_scripts/",
    help="Directory in which the slurm job scripts lives.",
)

P.add_argument(
    "--slurm-out-dir",
    action="store",
    default="slurm_output_files/",
    help="Directory in which the slurm output files get saved. If default, appends to scratch dir. ",
)

P.add_argument(
    "--save-thumbnails",
    action="store_true",
    default=True,
    help="Save thumbnail maps around the transient sources. ",
)

P.add_argument(
    "--thumbnail-radius",
    action="store",
    default="0.1 deg",
    type=str,
    help="Thumbnail radius (half-width of square map), json compatible quantity.",
)

P.add_argument(
    "--ncores",
    action="store",
    default=4,
    type=int,
    help="Number of cores to request for each slurm job. ",
)

P.add_argument(
    "--nserial",
    action="store",
    default=4,
    type=int,
    help="Number of serial sets of `ncores` scripts to run per job. ",
)

P.add_argument(
    "--bands",
    action="store",
    nargs="+",
    default=["f090", "f150", "f220", "f280"],
<<<<<<< HEAD
    help="Bands to analyze, default is f090,f150,f220,f280. ",
=======
    help="Bands to analyze, default is f090,f150,f220 but can also include f030 or f040. ",
>>>>>>> 28676325
)

args = P.parse_args()


def generate_slurm_header(jobname, groupname, cpu_per_task, script_dir, slurm_out_dir):
    slurm_header = f"""#!/bin/bash
#SBATCH --job-name={jobname}            # create a short name for your job
#SBATCH -A {groupname}                    # group name, by default simonsobs
#SBATCH --nodes=1                # node count
#SBATCH --ntasks=1               # total number of tasks across all nodes
#SBATCH --cpus-per-task={cpu_per_task}       # cpu-cores per task (>1 if multi-threaded tasks)
#SBATCH --mem-per-cpu=24G         # memory per cpu-core (4G is default)
#SBATCH --time=04:59:00          # total run time limit (HH:MM:SS)
#SBATCH --output={slurm_out_dir}%x.out

module load soconda/3.11/v0.6.3

export SRUN_CPUS_PER_TASK=$SLURM_CPUS_PER_TASK
cd {script_dir}

source .venv/bin/activate

export socat_client_client_type=pickle
export socat_client_pickle_path=socat.pickle

if [ ! -e "socat.pickle" ]; then
    socat-act-fits -f /scratch/gpfs/SIMONSOBS/users/amfoster/depth1_act_maps/inputs/PS_S19_f090_2pass_optimalCatalog.fits  -o socat.pickle
fi

"""
    return slurm_header


def generate_config_json(
    mapfile,
    pointing_flux_threshold="0.3 Jy",
    flux_low_limit="0.01 Jy",
    thumbnail_half_width="0.2 deg",
    min_snr=5.0,
    min_pointing_sources=10,
    output_dir="./",
):
    ivar_map_file = mapfile.replace("_map.fits", "_ivar.fits")
    time_map_file = mapfile.replace("_map.fits", "_time.fits")
    info_file = mapfile.replace("_map.fits", "_info.hdf")
    freq = mapfile.split("_")[-2]
    arr = mapfile.split("_")[-3]
    config_text = f"""{{
    "maps": [
        {{
            "map_type": "inverse_variance",
            "intensity_map_path": "{mapfile}",
            "weights_map_path": "{ivar_map_file}",
            "time_map_path": "{time_map_file}",
            "info_path": "{info_file}",
            "frequency": "{freq}",
            "array": "{arr}",
            "intensity_units": "uK"
        }}
    ],
    "source_catalogs": [
        {{
            "catalog_type": "socat",
            "flux_lower_limit": "{flux_low_limit}"
        }}
    ],
    "sso_catalogs": [
        {{
            "catalog_type": "sso",
            "db_path": "/scratch/gpfs/SIMONSOBS/users/amfoster/so/sotrplib/sotrplib/solar_system/mpc_orbital_params_bright_asteroids.csv"
        }}
    ],
    "pointing_provider": {{
        "photometry_type": "scipy_pointing",
        "thumbnail_half_width": "{thumbnail_half_width}",
        "min_flux": "{pointing_flux_threshold}",
        "reproject_thumbnails": "True",
        "allowable_centroid_offset": "3.0 arcmin"
    }},
    "pointing_residual": {{
        "pointing_residual_type": "median",
        "min_snr": {min_snr},
        "min_sources": {min_pointing_sources}
    }},
    "preprocessors": [
        {{
            "preprocessor_type": "matched_filter"
        }},
        {{
            "preprocessor_type": "kappa_rho"
        }},
        {{
            "preprocessor_type": "edge_mask",
            "mask_on": "inverse_variance",
            "edge_width": "10.0 arcmin"
        }}
    ],
    "postprocessors": [
       {{
            "postprocessor_type": "flatfield",
            "sigma_val": 5.0,
            "tile_size": "1.0 deg"
        }}
    ],
    "source_subtractor": {{
            "subtractor_type": "photutils"
    }},
    "blind_search": {{
            "search_type": "photutils"
    }},
    "forced_photometry": {{
        "photometry_type": "scipy",
        "reproject_thumbnails": "True",
        "flux_limit_centroid": "0.1 Jy",
        "allowable_centroid_offset": "2.0 arcmin"
    }},
    "sifter": {{
        "sifter_type": "default"
    }},
    "outputs": [
        {{
            "output_type": "pickle",
            "directory": "{output_dir}"
        }}
    ]
}}
"""
    return config_text


nserial = args.ncores * args.nserial

datelist = []
if not args.maps:
    if len(args.date_dirs) == 0:
        datelist = sorted(glob(args.data_dir + "*"))
    elif len(args.date_dirs) == 1:
        datelist = sorted(glob(args.data_dir + args.date_dirs[0]))
    else:
        for o in args.date_dirs:
            datelist += sorted(glob(args.data_dir + o))

print("There are ", len(datelist), " date directories total")

## make scratch output directory
user_scratch = args.scratch_dir
if not os.path.exists(user_scratch):
    os.mkdir(user_scratch)

if not args.out_dir:
    ## get random tmp dir
    import random
    import string

    letters = string.ascii_lowercase
    random_string = "".join(random.choice(letters) for i in range(6))

    args.out_dir = user_scratch + f"tmp_sotrpdir_{random_string}/"
    print("Creating temp output directory: ", args.out_dir)

## set slurm output dir to live in the temp directory
if args.slurm_out_dir == P.get_default("slurm_out_dir"):
    args.slurm_out_dir = args.out_dir + args.slurm_out_dir
if args.slurm_script_dir == P.get_default("slurm_script_dir"):
    args.slurm_script_dir = args.out_dir + args.slurm_script_dir

if not os.path.exists(args.out_dir):
    os.mkdir(args.out_dir)
if not os.path.exists(args.slurm_script_dir):
    os.mkdir(args.slurm_script_dir)

n = 0
slurm_text = generate_slurm_header(
    str(n).zfill(4),
    args.group_name,
    str(args.ncores),
    args.script_dir if args.script_dir else os.getcwd(),
    args.slurm_out_dir,
)

nmaps = 0
for mapfile in args.maps:
    obsid = mapfile.split("/")[-1].split("_")[1]
    dateid = mapfile.split("/")[-2]
    mapname = mapfile.split("/")[-1].replace(".fits", "")
    config_file = args.slurm_script_dir + f"{mapname}_config.json"
    with open(config_file, "w") as f:
        f.write(
            generate_config_json(
                mapfile,
                pointing_flux_threshold=args.pointing_flux_threshold,
                flux_low_limit=args.flux_threshold,
                thumbnail_half_width=args.thumbnail_radius,
                min_snr=args.snr_threshold,
                output_dir=args.out_dir,
            )
        )
    slurm_text += f"srun --overlap sotrp -c {config_file}  &\n sleep 1 \n"
    nmaps += 1
    if nmaps % args.ncores == 0 and nmaps > 0:
        slurm_text += "wait\n"

    if nmaps % nserial == 0 and nmaps > 0:
        with open(
            "%s/%s_sub.slurm" % (args.slurm_script_dir, str(n).zfill(4)), "w"
        ) as f:
            f.write(slurm_text)
            f.write("wait")
        n += 1
        slurm_text = generate_slurm_header(
            str(n).zfill(4),
            args.group_name,
            str(args.ncores),
            args.script_dir if args.script_dir else os.getcwd(),
            args.slurm_out_dir,
        )

for i in tqdm(range(len(datelist))):
    date = datelist[i].split("/")[-1]
    for band in args.bands:
        globstr = args.data_dir + date + f"/depth1*{band}*_map.fits"
        mapfiles = sorted(glob(globstr))
        for mapfile in sorted(mapfiles):
            mapname = mapfile.split("/")[-1].replace(".fits", "")
            config_file = args.slurm_script_dir + f"{mapname}_config.json"
            with open(config_file, "w") as f:
                f.write(
                    generate_config_json(
                        mapfile,
                        pointing_flux_threshold=args.pointing_flux_threshold,
                        flux_low_limit=args.flux_threshold,
                        thumbnail_half_width=args.thumbnail_radius,
                        min_snr=args.snr_threshold,
                        output_dir=args.out_dir,
                    )
                )
            slurm_text += (
                f"srun --overlap sotrp -c {config_file} > {args.out_dir}{mapname}_sotrp.log "
                f" &\n sleep 1 \n"
            )
            nmaps += 1
            if nmaps % args.ncores == 0 and nmaps > 0:
                slurm_text += "wait\n"
            if nmaps % nserial == 0 and nmaps > 0:
                with open(
                    "%s/%s_sub.slurm" % (args.slurm_script_dir, str(n).zfill(4)), "w"
                ) as f:
                    f.write(slurm_text)
                    f.write("wait")
                n += 1
                slurm_text = generate_slurm_header(
                    str(n).zfill(4),
                    args.group_name,
                    str(args.ncores),
                    args.script_dir if args.script_dir else os.getcwd(),
                    args.slurm_out_dir,
                )


with open("%s/%s_sub.slurm" % (args.slurm_script_dir, str(n).zfill(4)), "w") as f:
    f.write(slurm_text)
    f.write("wait")

print("#" * 50)
print("Slurm scripts saved to :", args.slurm_script_dir)
print("Slurm output saved to :", args.slurm_out_dir)

print("Output files saved to :", args.out_dir)

print(
    "To run the slurm jobs, point slurm_submitter.py to the slurm script location stated above."
)

print("#" * 50)<|MERGE_RESOLUTION|>--- conflicted
+++ resolved
@@ -143,11 +143,7 @@
     action="store",
     nargs="+",
     default=["f090", "f150", "f220", "f280"],
-<<<<<<< HEAD
-    help="Bands to analyze, default is f090,f150,f220,f280. ",
-=======
-    help="Bands to analyze, default is f090,f150,f220 but can also include f030 or f040. ",
->>>>>>> 28676325
+    help="Bands to analyze, default is f090,f150,f220,f280.",
 )
 
 args = P.parse_args()
