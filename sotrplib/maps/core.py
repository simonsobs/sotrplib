--- conflicted
+++ resolved
@@ -9,16 +9,10 @@
 import astropy.units as u
 import numpy as np
 import structlog
-<<<<<<< HEAD
-from astropy.units import Quantity, Unit
-from astropydantic import AstroPydanticQuantity
-=======
 from astropy.units import Unit
->>>>>>> 7622d3ba
 from numpy.typing import ArrayLike
 from pixell import enmap
 from pixell.enmap import ndmap
-from pydantic import BaseModel
 from structlog.types import FilteringBoundLogger
 
 
@@ -191,230 +185,6 @@
         return
 
 
-<<<<<<< HEAD
-class SimulationParameters(BaseModel):
-    """
-    Sky simulation parameters (geometry and noise level).
-    Defaults are given to be the center of the Deep56 ACT field.
-    """
-
-    center_ra: AstroPydanticQuantity[u.deg] = u.Quantity(16.3, "deg")
-    center_dec: AstroPydanticQuantity[u.deg] = u.Quantity(-1.8, "deg")
-    width_ra: AstroPydanticQuantity[u.deg] = u.Quantity(2.0, "deg")
-    width_dec: AstroPydanticQuantity[u.deg] = u.Quantity(1.0, "deg")
-    resolution: AstroPydanticQuantity[u.arcmin] = u.Quantity(0.5, "arcmin")
-    map_noise: AstroPydanticQuantity[u.Jy] = u.Quantity(0.01, "Jy")
-
-
-class SimulatedMap(ProcessableMap):
-    def __init__(
-        self,
-        observation_start: datetime,
-        observation_end: datetime,
-        frequency: str | None = None,
-        array: str | None = None,
-        simulation_parameters: SimulationParameters | None = None,
-        log: FilteringBoundLogger | None = None,
-    ):
-        """
-        Parameters
-        ----------
-        observation_start: datetime
-            Start time of the simulated observing session.
-        observation_end: datetime
-            End time of the simulated observing session.
-        frequency: str | None, optional
-            The frequency band of the simulation, e.g. f090. Defaults to f090.
-        array: str | None, optional
-            The array that this map represents.
-        simulation_parameters: SimulationParameters, optional
-            Parameters for the simulation. If None, defaults will be used.
-        log: FilteringBoundLogger, optional
-            Logger to use. If None, a new one will be created.
-        """
-        self.observation_start = observation_start
-        self.observation_end = observation_end
-        self.frequency = frequency or "f090"
-        self.array = array or "pa5"
-
-        self.observation_length = observation_end - observation_start
-        self.observation_time = observation_start + 0.5 * self.observation_length
-        self.simulation_parameters = simulation_parameters or SimulationParameters()
-        self.log = log or structlog.get_logger()
-
-    def build(self):
-        log = self.log.bind(parameters=self.simulation_parameters)
-
-        # Flux
-        self.flux = sim_maps.make_enmap(
-            center_ra=self.simulation_parameters.center_ra.to_value("deg"),
-            center_dec=self.simulation_parameters.center_dec.to_value("deg"),
-            width_ra=self.simulation_parameters.width_ra.to_value("deg"),
-            width_dec=self.simulation_parameters.width_dec.to_value("deg"),
-            resolution=self.simulation_parameters.resolution.to_value("arcmin"),
-            map_noise=self.simulation_parameters.map_noise.to_value("Jy"),
-            log=log,
-        )
-
-        self.flux_units = u.Jy
-
-        self.map_resolution = self.simulation_parameters.resolution
-
-        # SNR
-        if (
-            self.simulation_parameters.map_noise is not None
-            and self.simulation_parameters.map_noise > 0.0
-        ):
-            log.debug(
-                "simulated_map.build.noise",
-                map_noise=self.simulation_parameters.map_noise.to_value("Jy"),
-            )
-            self.snr = self.flux / self.simulation_parameters.map_noise.to_value("Jy")
-        else:
-            log.debug("simulated_map.build.noise.none")
-            self.snr = self.flux.copy()
-            self.snr.fill(1.0)  # Set SNR to 1 (i.e. all noise).
-
-        # Time simulation is simple: a unique timestamp for each
-        # pixel with time increasing mainly across RA.
-        time_map = sim_maps.make_time_map(
-            imap=self.flux,
-            start_time=self.observation_start,
-            end_time=self.observation_end,
-        )
-        self.time_first = time_map
-        self.time_end = time_map
-        self.time_mean = time_map
-
-        log.debug("simulated_map.build.time")
-
-        # Hits
-        self.hits = (np.abs(self.flux) > 0.0).astype(int)
-        log.debug("simulated_map.build.hits")
-
-        log.debug("simulated_map.build.complete")
-
-        return
-
-    def finalize(self):
-        super().finalize()
-
-
-class SimulatedMapFromGeometry(ProcessableMap):
-    def __init__(
-        self,
-        resolution: Quantity,
-        geometry_source_map: Path,
-        observation_start: datetime | None,
-        observation_end: datetime | None,
-        time_map_filename: Path | None = None,
-        frequency: str | None = None,
-        array: str | None = None,
-        map_noise: Quantity = u.Quantity(0.01, "Jy"),
-        log: FilteringBoundLogger | None = None,
-    ):
-        """
-        Parameters
-        ----------
-        resolution: Quantity
-            The angular resolution of the map.
-        geometry_source_map: Path
-            Path to the source map that defines the geometry of the simulation.
-        time_map_filename: Path | None, optional
-            A time map to use, if not present simulated from start time and end time.
-        start_time: datetime | None, optional
-            Start time of the simulated observing session.
-        end_time: datetime | None, optional
-            End time of the simulated observing session.
-        frequency: str | None, optional
-            The frequency band of the simulation, e.g. f090. Defaults to f090.
-        array: str | None, optional
-            The array that this represents, defaults to pa5
-        map_noise: Quantity, optional
-            The noise level of the simulated map. Defaults to 0 Jy.
-        log: FilteringBoundLogger, optional
-            Logger to use. If None, a new one will be created.
-        """
-        self.resolution = resolution
-        self.observation_start = observation_start
-        self.observation_end = observation_end
-
-        self.map_noise = map_noise
-        self.geometry_source_map = geometry_source_map
-        self.time_map_filename = time_map_filename
-        self.frequency = frequency or "f090"
-        self.array = array or "pa5"
-
-        if (
-            time_map_filename is None
-            and observation_start is None
-            and observation_end is None
-        ):
-            raise ValueError(
-                "One of time_map_filename or start_time and end_time must be provided"
-            )
-
-        self.observation_length = observation_end - observation_start
-        self.log = log or structlog.get_logger()
-
-    def build(self):
-        log = self.log.bind(geometry_source_map=self.geometry_source_map)
-
-        # Read the geometry source map to get the center and width.
-        # TODO: Potentially optimize by actually just reading the header.
-        geom_map = enmap.read_map(str(self.geometry_source_map))
-
-        log.debug("simulated_map.build.geometry.read")
-
-        self.flux = sim_maps.make_noise_map(
-            imap=geom_map,
-            map_noise_jy=self.map_noise.to_value("Jy"),
-        )
-
-        self.flux_units = u.Jy
-
-        self.map_resolution = self.resolution
-
-        if self.map_noise:
-            log.debug(
-                "simulated_map.build.noise",
-                map_noise=self.map_noise.to_value("Jy"),
-            )
-            self.snr = self.flux / self.map_noise.to_value("Jy")
-        else:
-            log.debug("simulated_map.build.noise.none")
-            self.snr = self.flux.copy()
-            self.snr.fill(1.0)
-
-        if self.time_map_filename is not None:
-            time_map = enmap.read_map(str(self.time_map_filename))
-        else:
-            time_map = sim_maps.make_time_map(
-                imap=self.flux,
-                start_time=self.observation_start,
-                end_time=self.observation_end,
-            )
-
-        self.time_first = time_map
-        self.time_end = time_map
-        self.time_mean = time_map
-
-        log.debug("simulated_map.build.time")
-
-        # Hits
-        self.hits = (np.abs(self.flux) > 0.0).astype(int)
-        log.debug("simulated_map.build.hits")
-
-        log.debug("simulated_map.build.complete")
-
-        return
-
-    def finalize(self):
-        super().finalize()
-
-
-=======
->>>>>>> 7622d3ba
 class IntensityAndInverseVarianceMap(ProcessableMap):
     """
     A set of FITS maps read from disk. Could be Depth 1, could
