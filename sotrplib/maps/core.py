"""
Core map objects.
"""

from abc import ABC, abstractmethod
from dataclasses import dataclass
from datetime import datetime, timedelta
from pathlib import Path

import astropy.units as u
import numpy as np
import structlog
from astropy.units import Quantity, Unit
from numpy.typing import ArrayLike
from pixell import enmap, utils
from pixell.enmap import ndmap
from structlog.types import FilteringBoundLogger

from sotrplib.sims import sim_maps


class ProcessableMap(ABC):
    snr: ndmap
    "The signal-to-noise ratio map"
    flux: ndmap
    "The flux map"
    time: ndmap | None
    "The time map. If None, usually when the map is a coadd, see the time range"

    frequency: str
    "The frequency band of the map, e.g. f090"
    array: str
    "The array/wafer that was used"

    observation_length: timedelta
    start_time: datetime
    end_time: datetime

    flux_units: Unit

    __rho: enmap.ndmap | None = None
    __kappa: enmap.ndmap | None = None

    @abstractmethod
    def build(self):
        """
        Build the maps for snr, flux, and time. Could include simulating them,
        or reading them from disk.
        """
        return

    @property
    def noise(self):
        """
        Get the 'noise map' (flux / SNR)
        """
        with np.errstate(divide="ignore"):
            return self.flux / self.snr

    @property
    def rho(self):
        """
        Calculate the rho map from snr and flux.
        """
        if self.__rho is not None:
            return self.__rho

        with np.errstate(divide="ignore"):
            rho = (self.snr * self.snr) / (self.flux)

        return rho

    @rho.setter
    def rho(self, x):
        # TODO: Set the snr, flux when this is updated?
        self.__rho = x

    @rho.deleter
    def rho(self, x):
        del self.__rho

    @property
    def kappa(self):
        """
        Calculate the kappa map from snr and flux.
        """
        if self.__kappa is not None:
            return self.__kappa

        with np.errstate(divide="ignore"):
            kappa = (self.snr * self.snr) / (self.flux * self.flux)

        return kappa

    @kappa.setter
    def kappa(self, x):
        # TODO: Set the snr, flux when this is updated?
        self.__kappa = x

    @kappa.deleter
    def kappa(self, x):
        del self.__kappa

    @abstractmethod
    def finalize(self):
        """
        Called after source injection to ensure that the snr, flux, and time maps
        are available.
        """
        return


@dataclass
class SimulationParameters:
    """
    Sky simulation parameters (geometry and noise level).
    Defaults are given to be the center of the Deep56 ACT field.
    """

    center_ra: u.Quantity = u.Quantity(16.3, "deg")
    center_dec: u.Quantity = u.Quantity(-1.8, "deg")
    width_ra: u.Quantity = u.Quantity(2.0, "deg")
    width_dec: u.Quantity = u.Quantity(1.0, "deg")
    resolution: u.Quantity = u.Quantity(0.5, "arcmin")
    map_noise: u.Quantity = u.Quantity(0.01, "Jy")


class SimulatedMap(ProcessableMap):
    def __init__(
        self,
        start_time: datetime,
        end_time: datetime,
        frequency: str | None = None,
        array: str | None = None,
        simulation_parameters: SimulationParameters | None = None,
        box: ArrayLike | None = None,
        include_half_pixel_offset: bool = False,
        log: FilteringBoundLogger | None = None,
    ):
        """
        Parameters
        ----------
        start_time: datetime
            Start time of the simulated observing session.
        end_time: datetime
            End time of the simulated observing session.
        frequency: str | None, optional
            The frequency band of the simulation, e.g. f090. Defaults to f090.
        array: str | None, optional
            The array that this map represents.
        simulation_parameters: SimulationParameters, optional
            Parameters for the simulation. If None, defaults will be used.
        box: np.ndarray, optional
            Optional sky box to simulate in. Otherwise covers the whole sky.
        include_half_pixel_offset: bool, False
            Include the half-pixel offset in pixell constructors.
        log: FilteringBoundLogger, optional
            Logger to use. If None, a new one will be created.
        """
        self.start_time = start_time
        self.end_time = end_time
        self.box = box
        self.include_half_pixel_offset = include_half_pixel_offset
        self.frequency = frequency or "f090"
        self.array = array or "pa5"

        self.observation_length = end_time - start_time
        self.simulation_parameters = simulation_parameters or SimulationParameters()
        self.time = None
        self.log = log or structlog.get_logger()

    def build(self):
        log = self.log.bind(parameters=self.simulation_parameters)

        self.flux = sim_maps.make_enmap(
            center_ra=self.simulation_parameters.center_ra.to_value("deg"),
            center_dec=self.simulation_parameters.center_dec.to_value("deg"),
            width_ra=self.simulation_parameters.width_ra.to_value("deg"),
            width_dec=self.simulation_parameters.width_dec.to_value("deg"),
            resolution=self.simulation_parameters.resolution.to_value("arcmin"),
            map_noise=self.simulation_parameters.map_noise.to_value("Jy"),
            log=log,
        )

        self.flux_units = u.Jy

        if (
            self.simulation_parameters.map_noise is not None
            and self.simulation_parameters.map_noise > 0.0
        ):
            log.debug(
                "simulated_map.build.noise",
                map_noise=self.simulation_parameters.map_noise.to_value("Jy"),
            )
            self.snr = self.flux / self.simulation_parameters.map_noise.to_value("Jy")
        else:
            log.debug("simulated_map.build.noise.none")
            self.snr = self.flux.copy()
            self.snr.fill(1.0)  # Set SNR to 1 (i.e. all noise).

        log.debug("simulated_map.build.complete")

        return

    def finalize(self):
        # Nothing to do here.
        return


class SimulatedMapFromGeometry(ProcessableMap):
    def __init__(
        self,
        resolution: Quantity,
        start_time: datetime,
        end_time: datetime,
        geometry_source_map: Path,
        frequency: str | None = None,
        array: str | None = None,
        map_noise: Quantity = u.Quantity(0.01, "Jy"),
        log: FilteringBoundLogger | None = None,
    ):
        """
        Parameters
        ----------
        resolution: Quantity
            The angular resolution of the map.
        start_time: datetime
            Start time of the simulated observing session.
        end_time: datetime
            End time of the simulated observing session.
        geometry_source_map: Path
            Path to the source map that defines the geometry of the simulation.
        frequency: str | None, optional
            The frequency band of the simulation, e.g. f090. Defaults to f090.
        array: str | None, optional
            The array that this represents, defaults to pa5
        map_noise: Quantity, optional
            The noise level of the simulated map. Defaults to 0 Jy.
        log: FilteringBoundLogger, optional
            Logger to use. If None, a new one will be created.
        """
        self.resolution = resolution
        self.start_time = start_time
        self.end_time = end_time

        self.map_noise = map_noise
        self.geometry_source_map = geometry_source_map
        self.frequency = frequency or "f090"
        self.array = array or "pa5"

        self.observation_length = end_time - start_time
        self.time = None
        self.log = log or structlog.get_logger()

    def build(self):
        log = self.log.bind(geometry_source_map=self.geometry_source_map)

        # Read the geometry source map to get the center and width.
        # TODO: Potentially optimize by actually just reading the header.
        geom_map = enmap.read_map(str(self.geometry_source_map))

        log.debug("simulated_map.build.geometry.read")

        self.flux = sim_maps.make_noise_map(
            imap=geom_map,
            map_noise_jy=self.map_noise.to_value("Jy"),
        )

        self.flux_units = u.Jy

        if self.map_noise:
            log.debug(
                "simulated_map.build.noise",
                map_noise=self.map_noise.to_value("Jy"),
            )
            self.snr = self.flux / self.map_noise.to_value("Jy")
        else:
            log.debug("simulated_map.build.noise.none")
            self.snr = self.flux.copy()
            self.snr.fill(1.0)

        log.debug("simulated_map.build.complete")

        return

    def finalize(self):
        # Nothing to do here.
        return


class IntensityAndInverseVarianceMap(ProcessableMap):
    """
    A set of FITS maps read from disk. Could be Depth 1, could
    be monthly or weekly co-adds. Or something else!
    """

    def __init__(
        self,
        intensity_filename: Path,
        inverse_variance_filename: Path,
        start_time: datetime,
        end_time: datetime,
        box: ArrayLike | None,
        time_filename: Path | None = None,
        log: FilteringBoundLogger | None = None,
    ):
        self.intensity_filename = intensity_filename
        self.inverse_variance_filename = inverse_variance_filename
        self.time_filename = time_filename
        self.start_time = start_time
        self.end_time = end_time
        self.box = box
        self.log = log or structlog.get_logger()

    def build(self):
        log = self.log.bind(intensity_filename=self.intensity_filename)
        try:
            self.intensity = enmap.read_map(
                str(self.intensity_filename), sel=0, box=self.box
            )
            log.debug("intensity_ivar.intensity.read.sel")
        except IndexError:
            # Intensity map does not have Q, U
            self.intensity = enmap.read_map(str(self.intensity_filename), box=self.box)
            log.debug("intensity_ivar.intensity.read.nosel")

        # TODO: Set metadata from header e.g. frequency band.

        log = log.new(inverse_variance_filename=self.inverse_variance_filename)
        self.inverse_variance = enmap.read_map(
            self.inverse_variance_filename, box=self.box
        )
        log.debug("intensity_viar.ivar.read")

        log = log.new(time_filename=self.time_filename)
        if self.time_filename is not None:
            # TODO: Handle nuance that the start time is not included.
            self.time = enmap.read_map(self.time_filename, box=self.box)
            log.debug("intensity_ivar.time.read")
        else:
            self.time = None
            log.debug("intensity_ivar.time.none")

        return

    def finalize(self):
        # Do matched filtering to get snr and flux maps.
        return


class RhoAndKappaMap(ProcessableMap):
    """
    A set of FITS maps read from disk. Could be Depth 1, could
    be monthly or weekly co-adds. Or something else!
    """

    def __init__(
        self,
        rho_filename: Path,
        kappa_filename: Path,
        start_time: datetime,
        end_time: datetime,
        box: ArrayLike | None = None,
        time_filename: Path | None = None,
        frequency: str | None = None,
        array: str | None = None,
        log: FilteringBoundLogger | None = None,
    ):
        self.rho_filename = rho_filename
        self.kappa_filename = kappa_filename
        self.time_filename = time_filename
        self.start_time = start_time
        self.end_time = end_time
        self.box = box
        self.frequency = frequency
        self.array = array
        self.log = log or structlog.get_logger()

    def build(self):
        log = self.log.bind(rho_filename=self.rho_filename)
        try:
            self.rho = enmap.read_map(str(self.rho_filename), sel=0, box=self.box)
            log.debug("rho_kappa.rho.read.sel")
        except IndexError:
            # Rho map does not have Q, U
            self.rho = enmap.read_map(str(self.rho_filename), box=self.box)
            log.debug("rho_kappa.rho.read.nosel")

        log = log.new(kappa_filename=self.kappa_filename)
        self.kappa = enmap.read_map(self.kappa_filename, box=self.box)
        log.debug("rho_kappa.kappa.read")

        # TODO: Set metadata from header e.g. frequency band.

        log = log.new(time_filename=self.time_filename)
        if self.time_filename is not None:
            # TODO: Handle nuance that the start time is not included.
            self.time = enmap.read_map(self.time_filename, box=self.box)
            log.debug("rho_kappa.time.read")
        else:
            self.time = None
            log.debug("rho_kappa.time.none")

        return

    def get_snr(self):
        with np.errstate(divide="ignore"):
            snr = self.rho / np.sqrt(self.kappa)

        return snr

    def get_flux(self):
        with np.errstate(divide="ignore"):
            flux = self.rho / self.kappa

        return flux

    def finalize(self):
        self.snr = self.get_snr()
        self.flux = self.get_flux()


class CoaddedMap(ProcessableMap):
    """
    A set of FITS maps read from disk suitable for coadding.

    res in radian
    """

    def __init__(
        self,
        source_maps: list[ProcessableMap],
        log: FilteringBoundLogger | None = None,
<<<<<<< HEAD
    ):
        self.source_maps = source_maps
        self.log = log or structlog.get_logger()

        self.rho = None
        self.kappa = None
        self.time = None
        self.map_depth = None
        self.n_maps = 0
        self.initialized = False
        self.input_map_times = []
        self.start_time = None
        self.end_time = None

    def build(self):
        for sourcemap in self.source_maps:
            sourcemap.build()
            sourcemap.finalize()
            self.log.info("source_map.built", sourcemap=sourcemap)

            if not self.initialized:
                self.rho = sourcemap.rho.copy()
                self.kappa = sourcemap.kappa.copy()
                if isinstance(sourcemap.time, enmap.ndmap):
                    self.time = sourcemap.time.copy() + sourcemap.start_time.timestamp()
                    self.map_depth = sourcemap.time.copy()
                    self.map_depth[self.map_depth > 0] = 1.0
                self.res = np.abs(sourcemap.rho.wcs.wcs.cdelt[0]) * utils.degree
                self.start_time = sourcemap.start_time.timestamp()
                self.end_time = sourcemap.end_time.timestamp()
                self.input_map_times.append(
                    0.5
                    * (
                        sourcemap.start_time.timestamp()
                        + sourcemap.end_time.timestamp()
                    )
                )
                self.initialized = True
            else:
                self.rho = enmap.map_union(
                    self.rho,
                    sourcemap.rho,
                )
                self.kappa = enmap.map_union(
                    self.kappa,
                    sourcemap.kappa,
                )
                if isinstance(self.time, enmap.ndmap):
                    self.time = enmap.map_union(
                        self.time,
                        sourcemap.time + sourcemap.start_time.timestamp(),
                    )
                    sourcemap_depth = sourcemap.time.copy()
                    sourcemap_depth[sourcemap_depth > 0] = 1.0
                    self.map_depth = enmap.map_union(
                        self.map_depth,
                        sourcemap_depth,
                    )
                self.start_time = min(self.start_time, sourcemap.start_time.timestamp())
                self.end_time = max(self.end_time, sourcemap.end_time.timestamp())
                self.input_map_times.append(
                    0.5
                    * (
                        sourcemap.start_time.timestamp()
                        + sourcemap.end_time.timestamp()
                    )
                )

        if not isinstance(self.time, type(None)):
            self.time /= self.map_depth
        self.n_maps = len(self.input_map_times)
=======
        time: enmap.ndmap | None = None,
        map_depth: enmap.ndmap | None = None,
        start_time: datetime | None = None,
        end_time: datetime | None = None,
        input_map_times: list[float] | None = None,
        frequency: str | None = None,
        array: str | None = None,
    ):
        self.source_maps = source_maps
        self.log = log or structlog.get_logger()
        self.initialized = False
        self.time = time
        self.map_depth = map_depth
        self.start_time = start_time
        self.end_time = end_time
        self.input_map_times = input_map_times or []
        self.frequency = frequency
        self.array = array

    def build(self):
        base_map = self.source_maps[0]
        base_map.build()
        base_map.finalize()
        self.log.info(
            "coaddedmap.base_map.built",
            map_start_time=base_map.start_time,
            map_end_time=base_map.end_time,
            map_frequency=base_map.frequency,
        )

        self.rho = base_map.rho.copy()
        self.kappa = base_map.kappa.copy()
        self.res = np.abs(base_map.rho.wcs.wcs.cdelt[0]) * utils.degree

        self.get_time_and_mapdepth(base_map)
        self.update_map_times(base_map)
        self.initialized = True
        self.log.info("coaddedmap.coadd.initialized")

        if len(self.source_maps) == 1:
            self.log.warning("coaddedmap.coadd.single_map_warning", n_maps_coadded=1)
            self.n_maps = 1
            return

        for sourcemap in self.source_maps[1:]:
            sourcemap.build()
            sourcemap.finalize()
            self.log.info(
                "coaddedmap.source_map.built",
                map_start_time=sourcemap.start_time,
                map_end_time=sourcemap.end_time,
                map_frequency=sourcemap.frequency,
            )
            self.rho = enmap.map_union(
                self.rho,
                sourcemap.rho,
            )
            self.kappa = enmap.map_union(
                self.kappa,
                sourcemap.kappa,
            )
            self.get_time_and_mapdepth(sourcemap)
            self.update_map_times(sourcemap)

        if not isinstance(self.time, type(None)):
            with np.errstate(divide="ignore"):
                self.time /= self.map_depth
        self.n_maps = len(self.input_map_times)
        self.log.info(
            "coaddedmap.coadd.finalized",
            n_maps_coadded=self.n_maps,
            coadd_start_time=self.start_time,
            coadd_end_time=self.end_time,
        )
        return

    def get_time_and_mapdepth(self, new_map):
        if isinstance(new_map.time, enmap.ndmap):
            if isinstance(self.time, type(None)):
                self.time = new_map.time.copy() + new_map.start_time.timestamp()
                self.map_depth = new_map.time.copy()
                self.map_depth[self.map_depth > 0] = 1.0
            else:
                self.time = enmap.map_union(
                    self.time,
                    new_map.time + new_map.start_time.timestamp(),
                )
                new_map_depth = new_map.time.copy()
                new_map_depth[new_map_depth > 0] = 1.0
                self.map_depth = enmap.map_union(
                    self.map_depth,
                    new_map_depth,
                )

    def update_map_times(self, new_map):
        if self.start_time is None:
            self.start_time = new_map.start_time.timestamp()
        else:
            self.start_time = min(self.start_time, new_map.start_time.timestamp())
        if self.end_time is None:
            self.end_time = new_map.end_time.timestamp()
        else:
            self.end_time = max(self.end_time, new_map.end_time.timestamp())
        self.input_map_times += [
            0.5 * (new_map.start_time.timestamp() + new_map.end_time.timestamp())
        ]
>>>>>>> 5ddf0d52

    def get_snr(self):
        with np.errstate(divide="ignore"):
            snr = self.rho / np.sqrt(self.kappa)

        return snr

    def get_flux(self):
        with np.errstate(divide="ignore"):
            flux = self.rho / self.kappa
        return flux

    def finalize(self):
        self.snr = self.get_snr()
        self.flux = self.get_flux()<|MERGE_RESOLUTION|>--- conflicted
+++ resolved
@@ -431,79 +431,6 @@
         self,
         source_maps: list[ProcessableMap],
         log: FilteringBoundLogger | None = None,
-<<<<<<< HEAD
-    ):
-        self.source_maps = source_maps
-        self.log = log or structlog.get_logger()
-
-        self.rho = None
-        self.kappa = None
-        self.time = None
-        self.map_depth = None
-        self.n_maps = 0
-        self.initialized = False
-        self.input_map_times = []
-        self.start_time = None
-        self.end_time = None
-
-    def build(self):
-        for sourcemap in self.source_maps:
-            sourcemap.build()
-            sourcemap.finalize()
-            self.log.info("source_map.built", sourcemap=sourcemap)
-
-            if not self.initialized:
-                self.rho = sourcemap.rho.copy()
-                self.kappa = sourcemap.kappa.copy()
-                if isinstance(sourcemap.time, enmap.ndmap):
-                    self.time = sourcemap.time.copy() + sourcemap.start_time.timestamp()
-                    self.map_depth = sourcemap.time.copy()
-                    self.map_depth[self.map_depth > 0] = 1.0
-                self.res = np.abs(sourcemap.rho.wcs.wcs.cdelt[0]) * utils.degree
-                self.start_time = sourcemap.start_time.timestamp()
-                self.end_time = sourcemap.end_time.timestamp()
-                self.input_map_times.append(
-                    0.5
-                    * (
-                        sourcemap.start_time.timestamp()
-                        + sourcemap.end_time.timestamp()
-                    )
-                )
-                self.initialized = True
-            else:
-                self.rho = enmap.map_union(
-                    self.rho,
-                    sourcemap.rho,
-                )
-                self.kappa = enmap.map_union(
-                    self.kappa,
-                    sourcemap.kappa,
-                )
-                if isinstance(self.time, enmap.ndmap):
-                    self.time = enmap.map_union(
-                        self.time,
-                        sourcemap.time + sourcemap.start_time.timestamp(),
-                    )
-                    sourcemap_depth = sourcemap.time.copy()
-                    sourcemap_depth[sourcemap_depth > 0] = 1.0
-                    self.map_depth = enmap.map_union(
-                        self.map_depth,
-                        sourcemap_depth,
-                    )
-                self.start_time = min(self.start_time, sourcemap.start_time.timestamp())
-                self.end_time = max(self.end_time, sourcemap.end_time.timestamp())
-                self.input_map_times.append(
-                    0.5
-                    * (
-                        sourcemap.start_time.timestamp()
-                        + sourcemap.end_time.timestamp()
-                    )
-                )
-
-        if not isinstance(self.time, type(None)):
-            self.time /= self.map_depth
-        self.n_maps = len(self.input_map_times)
-=======
         time: enmap.ndmap | None = None,
         map_depth: enmap.ndmap | None = None,
         start_time: datetime | None = None,
@@ -610,7 +537,6 @@
         self.input_map_times += [
             0.5 * (new_map.start_time.timestamp() + new_map.end_time.timestamp())
         ]
->>>>>>> 5ddf0d52
 
     def get_snr(self):
         with np.errstate(divide="ignore"):
