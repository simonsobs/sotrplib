"""
Core searches for known sources in a map (forced photometry) and
unknown sources in a map (blind search)
"""

from abc import ABC, abstractmethod

from pixell import enmap

from sotrplib.maps.core import ProcessableMap
from sotrplib.sources.sources import (
    ForcedPhotometrySource,
    RegisteredSource,
    SourceCandidate,
)


class ForcedPhotometryProvider(ABC):
    # thumbnail now attribute of ForcedPhotometrySource
    @abstractmethod
    def force(
<<<<<<< HEAD
        self, input_map: ProcessableMap, extra_sources: list[SourceCandidate] | None
    ) -> tuple[list[SourceCandidate], list[enmap.ndmap]]:
        return


class EmptyForcedPhotometry(ForcedPhotometryProvider):
    def force(self, input_map, extra_sources):
        return [], []


class PhotutilsGaussianFitter(ForcedPhotometryProvider):
    # TODO: Figure out what type sources are
    sources: list
    flux_limit_centroid: u.Quantity
    plot: bool
    reproject_thumbnails: bool
    return_thumbnails: bool
    log: FilteringBoundLogger

    def __init__(
        self,
        sources: list,
        flux_limit_centroid: u.Quantity = u.Quantity(0.3, "Jy"),
        plot: bool = False,
        reproject_thumbnails: bool = False,
        return_thumbnails: bool = False,
        log: FilteringBoundLogger | None = None,
    ):
        self.sources = sources
        self.flux_limit_centroid = flux_limit_centroid
        self.plot = plot
        self.reproject_thumbnails = reproject_thumbnails
        self.return_thumbnails = return_thumbnails
        self.log = log or structlog.get_logger()

    def force(
        self, input_map: ProcessableMap, extra_sources: list[SourceCandidate] | None
    ) -> tuple[list[SourceCandidate], list[enmap.ndmap]]:
        # TODO: refactor get_fwhm as part of the ProcessableMap
        fwhm = u.Quantity(
            get_fwhm(freq=input_map.frequency, arr=input_map.array), "arcmin"
        )

        size_deg = fwhm.to_value("degree")
        fwhm_arcmin = fwhm.to_value("arcmin")

        extra_sources = extra_sources or []

        log = self.log.bind(extra_sources=len(extra_sources))

        log.info("forced_photometry.photutils_gaussian.begin")

        sources, thumbnails = photutils_2D_gauss_fit(
            flux_map=input_map.flux,
            snr_map=input_map.snr,
            source_catalog=self.sources + extra_sources,
            flux_lim_fit_centroid=self.flux_limit_centroid.to_value("Jy"),
            size_deg=size_deg,
            fwhm_arcmin=fwhm_arcmin,
            PLOT=self.plot,
            reproject_thumb=self.reproject_thumbnails,
            return_thumbnails=self.return_thumbnails,
            debug=True,
            log=log,
        )

        return sources, thumbnails
=======
        self, input_map: ProcessableMap, sources: list[RegisteredSource]
    ) -> list[ForcedPhotometrySource]:
        return []
>>>>>>> 7622d3ba


class BlindSearchProvider(ABC):
    @abstractmethod
    def search(
        self,
        input_map: ProcessableMap,
    ) -> tuple[list[SourceCandidate], list[enmap.ndmap]]:
        return [], []<|MERGE_RESOLUTION|>--- conflicted
+++ resolved
@@ -19,79 +19,9 @@
     # thumbnail now attribute of ForcedPhotometrySource
     @abstractmethod
     def force(
-<<<<<<< HEAD
-        self, input_map: ProcessableMap, extra_sources: list[SourceCandidate] | None
-    ) -> tuple[list[SourceCandidate], list[enmap.ndmap]]:
-        return
-
-
-class EmptyForcedPhotometry(ForcedPhotometryProvider):
-    def force(self, input_map, extra_sources):
-        return [], []
-
-
-class PhotutilsGaussianFitter(ForcedPhotometryProvider):
-    # TODO: Figure out what type sources are
-    sources: list
-    flux_limit_centroid: u.Quantity
-    plot: bool
-    reproject_thumbnails: bool
-    return_thumbnails: bool
-    log: FilteringBoundLogger
-
-    def __init__(
-        self,
-        sources: list,
-        flux_limit_centroid: u.Quantity = u.Quantity(0.3, "Jy"),
-        plot: bool = False,
-        reproject_thumbnails: bool = False,
-        return_thumbnails: bool = False,
-        log: FilteringBoundLogger | None = None,
-    ):
-        self.sources = sources
-        self.flux_limit_centroid = flux_limit_centroid
-        self.plot = plot
-        self.reproject_thumbnails = reproject_thumbnails
-        self.return_thumbnails = return_thumbnails
-        self.log = log or structlog.get_logger()
-
-    def force(
-        self, input_map: ProcessableMap, extra_sources: list[SourceCandidate] | None
-    ) -> tuple[list[SourceCandidate], list[enmap.ndmap]]:
-        # TODO: refactor get_fwhm as part of the ProcessableMap
-        fwhm = u.Quantity(
-            get_fwhm(freq=input_map.frequency, arr=input_map.array), "arcmin"
-        )
-
-        size_deg = fwhm.to_value("degree")
-        fwhm_arcmin = fwhm.to_value("arcmin")
-
-        extra_sources = extra_sources or []
-
-        log = self.log.bind(extra_sources=len(extra_sources))
-
-        log.info("forced_photometry.photutils_gaussian.begin")
-
-        sources, thumbnails = photutils_2D_gauss_fit(
-            flux_map=input_map.flux,
-            snr_map=input_map.snr,
-            source_catalog=self.sources + extra_sources,
-            flux_lim_fit_centroid=self.flux_limit_centroid.to_value("Jy"),
-            size_deg=size_deg,
-            fwhm_arcmin=fwhm_arcmin,
-            PLOT=self.plot,
-            reproject_thumb=self.reproject_thumbnails,
-            return_thumbnails=self.return_thumbnails,
-            debug=True,
-            log=log,
-        )
-
-        return sources, thumbnails
-=======
         self, input_map: ProcessableMap, sources: list[RegisteredSource]
     ) -> list[ForcedPhotometrySource]:
         return []
->>>>>>> 7622d3ba
 
 
 class BlindSearchProvider(ABC):
