import math

import numpy as np
import structlog
from astropy import units as u
from astropy.coordinates import SkyCoord
from astropydantic import AstroPydanticQuantity
from numpy.typing import ArrayLike
from pixell import enmap, reproject
from pydantic import BaseModel
from scipy.optimize import curve_fit
from structlog import get_logger
from structlog.types import FilteringBoundLogger
from tqdm import tqdm

from sotrplib.maps.core import ProcessableMap
from sotrplib.maps.pointing import MapPointingOffset
from sotrplib.sources.sources import (
    CrossMatch,
    MeasuredSource,
    RegisteredSource,
)
from sotrplib.utils.utils import get_frequency


class GaussianFitParameters(BaseModel):
    amplitude: AstroPydanticQuantity[u.mJy] | None = None
    amplitude_err: AstroPydanticQuantity[u.mJy] | None = None
    ra_offset: AstroPydanticQuantity[u.deg] | None = None
    ra_err: AstroPydanticQuantity[u.deg] | None = None
    dec_offset: AstroPydanticQuantity[u.deg] | None = None
    dec_err: AstroPydanticQuantity[u.deg] | None = None
    fwhm_ra: AstroPydanticQuantity[u.deg] | None = None
    fwhm_ra_err: AstroPydanticQuantity[u.deg] | None = None
    fwhm_dec: AstroPydanticQuantity[u.deg] | None = None
    fwhm_dec_err: AstroPydanticQuantity[u.deg] | None = None
    theta: AstroPydanticQuantity[u.deg] | None = None
    theta_err: AstroPydanticQuantity[u.deg] | None = None
    forced_center: bool | None = None
    failed: bool = False
    failure_reason: str | None = None


def gaussian_2d(
    xy: tuple[ArrayLike, ArrayLike],
    amplitude: float,
    x0: float,
    y0: float,
    sigma_x: float,
    sigma_y: float,
    theta: float,
    offset: float,
):
    """
    2D Gaussian function.
    """
    x, y = xy
    x0 = float(x0)
    y0 = float(y0)
    a = (np.cos(theta) ** 2) / (2 * sigma_x**2) + (np.sin(theta) ** 2) / (
        2 * sigma_y**2
    )
    b = -(np.sin(2 * theta)) / (4 * sigma_x**2) + (np.sin(2 * theta)) / (4 * sigma_y**2)
    c = (np.sin(theta) ** 2) / (2 * sigma_x**2) + (np.cos(theta) ** 2) / (
        2 * sigma_y**2
    )
    return offset + amplitude * np.exp(
        -(a * (x - x0) ** 2 + 2 * b * (x - x0) * (y - y0) + c * (y - y0) ** 2)
    )


class Gaussian2DFitter:
    """
    provide class for fitting a 2D gaussian
    """

    def __init__(
        self,
        source: MeasuredSource,
        fwhm_guess: AstroPydanticQuantity[u.arcmin] = u.Quantity(2.2, "arcmin"),
        force_center: bool = False,
        reprojected: bool = False,
        allowable_center_offset: AstroPydanticQuantity[u.arcmin] = u.Quantity(
            1.0, "arcmin"
        ),
        log: FilteringBoundLogger | None = None,
    ):
        self.log = log or get_logger()
        self.log = self.log.bind(func_name="Gaussian2DFitter")
        self.source = source
        self.fwhm_guess = fwhm_guess
        self.force_center = force_center
        self.reprojected = reprojected
        self.allowable_center_offset = allowable_center_offset

    def initialize_model(self):
        ny, nx = self.source.thumbnail.shape

        # Define coordinate system centered at the image middle (i.e. the thumbnail center)
        x = np.arange(nx) - (nx - 1) / 2
        y = np.arange(ny) - (ny - 1) / 2
        X, Y = np.meshgrid(x, y)

        xy = (X.ravel(), Y.ravel())

        self.xy = xy
        # Initial guess for parameters
        amplitude_guess = self.source.thumbnail.max()
        y0_guess, x0_guess = np.unravel_index(
            np.argmax(self.source.thumbnail), self.source.thumbnail.shape
        )
        x0_guess -= (nx - 1) / 2
        y0_guess -= (ny - 1) / 2

        sigma_guess = (
            self.fwhm_guess.to(u.arcmin).value
            / self.source.thumbnail_res.to(u.arcmin).value
            / 2.355
        )  # Rough width estimate, in pixels
        theta_guess = 0
        offset_guess = 0

        initial_guess = [
            amplitude_guess,
            x0_guess,
            y0_guess,
            sigma_guess,
            sigma_guess,
            theta_guess,
            offset_guess,
        ]

        ## if force center, fix the x0,y0 guesses by not varying them
        if self.force_center:

            def gaussian_2d_model(xy, amplitude, sigma_x, sigma_y, theta, offset):
                return gaussian_2d(
                    xy, amplitude, x0_guess, y0_guess, sigma_x, sigma_y, theta, offset
                )

            initial_guess = [
                amplitude_guess,
                sigma_guess,
                sigma_guess,
                theta_guess,
                offset_guess,
            ]
            self.log.debug(
                "curve_fit_2d_gaussian.force_center", initial_guess=initial_guess
            )
        else:
            self.log.debug(
                "curve_fit_2d_gaussian.free_center", initial_guess=initial_guess
            )
            gaussian_2d_model = gaussian_2d

        self.model = gaussian_2d_model
        self.initial_guess = initial_guess

    def fit(self) -> GaussianFitParameters:
        # Fit the data
        self.fit_params = GaussianFitParameters()
        allowable_center_offset_pixels = (
            self.allowable_center_offset.to(u.arcmin).value
            / self.source.thumbnail_res.to(u.arcmin).value
        )
        ## set bounds if not forcing center
        try:
            bounds = (-np.inf, np.inf)
            if not self.force_center:
                bounds = (
                    [
                        -np.inf,
                        self.initial_guess[1] - allowable_center_offset_pixels,
                        self.initial_guess[2] - allowable_center_offset_pixels,
                        -np.inf,
                        -np.inf,
                        -np.inf,
                        -np.inf,
                    ],
                    [
                        np.inf,
                        self.initial_guess[1] + allowable_center_offset_pixels,
                        self.initial_guess[2] + allowable_center_offset_pixels,
                        np.inf,
                        np.inf,
                        np.inf,
                        np.inf,
                    ],
                )
            popt, pcov = curve_fit(
                self.model,
                self.xy,
                self.source.thumbnail.ravel(),
                p0=self.initial_guess,
                bounds=bounds,
            )

        except RuntimeError:
            self.log.error("curve_fit_2d_gaussian.curve_fit.failed")
            self.fit_params.failed = True
            self.fit_params.failure_reason = "curve_fit_runtime_error"
            return self.fit_params

        perr = np.sqrt(np.diag(pcov))  # Parameter uncertainties
        self.log.debug("curve_fit_2d_gaussian.curve_fit.success", popt=popt, perr=perr)
        # Extract parameters and uncertainties
        if self.force_center:
            amplitude, sigma_x, sigma_y, theta, offset = popt
            amplitude_err, sigma_x_err, sigma_y_err, theta_err, offset_err = perr
            ra_offset, dec_offset = None, None
            ra_err, dec_err = None, None

        else:
            amplitude, x0, y0, sigma_x, sigma_y, theta, offset = popt
            (
                amplitude_err,
                x0_err,
                y0_err,
                sigma_x_err,
                sigma_y_err,
                theta_err,
                offset_err,
            ) = perr
            dec_offset = -1 * y0 * self.source.thumbnail_res
            ## if the thumbnail is reprojected or just cut out of the map
            ## determines the sign of the RA offset and the declination
            ## correction.
            x_sign = 1 if self.reprojected else -1
            ra_offset = x_sign * x0 * self.source.thumbnail_res
            if not self.reprojected:
                ra_offset *= math.cos(self.source.dec.to(u.rad).value)
            if ra_offset > 180.0 * u.deg:
                ra_offset -= 360.0 * u.deg
            elif ra_offset < -180.0 * u.deg:
                ra_offset += 360.0 * u.deg

            ra_err = x0_err * self.source.thumbnail_res
            dec_err = y0_err * self.source.thumbnail_res

        fwhm_x = 2.355 * sigma_x * self.source.thumbnail_res
        fwhm_y = 2.355 * sigma_y * self.source.thumbnail_res
        fwhm_x_err = 2.355 * sigma_x_err * self.source.thumbnail_res
        fwhm_y_err = 2.355 * sigma_y_err * self.source.thumbnail_res
        ## effectively set offset to zero
        amplitude = AstroPydanticQuantity(
            amplitude + offset, self.source.thumbnail_unit
        )
        amplitude_err = AstroPydanticQuantity(
            np.sqrt(amplitude_err**2 + offset_err**2), self.source.thumbnail_unit
        )

        self.fit_params = GaussianFitParameters(
            amplitude=amplitude,
            amplitude_err=amplitude_err,
            ra_offset=ra_offset,
            ra_err=ra_err,
            dec_offset=dec_offset,
            dec_err=dec_err,
            fwhm_ra=fwhm_x,
            fwhm_dec=fwhm_y,
            fwhm_ra_err=fwhm_x_err,
            fwhm_dec_err=fwhm_y_err,
            theta=theta * u.rad,
            theta_err=theta_err * u.rad,
            forced_center=self.force_center,
        )
        return self.fit_params


def scipy_2d_gaussian_fit(
    input_map: ProcessableMap,
    source_list: list[RegisteredSource],
    flux_lim_fit_centroid: u.Quantity = u.Quantity(0.3, "Jy"),
    thumbnail_half_width: u.Quantity = u.Quantity(0.25, "deg"),
    fwhm: u.Quantity = u.Quantity(2.2, "arcmin"),
    reproject_thumb: bool = False,
    pointing_residuals: MapPointingOffset | None = None,
    allowable_center_offset: u.Quantity = u.Quantity(1.0, "arcmin"),
    log: FilteringBoundLogger | None = None,
) -> list[MeasuredSource]:
    """ """
    log = log or get_logger()
    log = log.bind(func_name="scipy_2d_gaussian_fit")
    preamble = "sources.fitting.scipy_2d_gaussian_fit."
    fit_method = "2d_gaussian"
    fit_sources = []
    for i in tqdm(
        range(len(source_list)),
        desc="Cutting thumbnails and fitting sources w 2D Gaussian",
    ):
        source = source_list[i]

        ## apply pointing residuals to source position
        source_pos = SkyCoord(ra=source.ra, dec=source.dec)
        source_pos = (
            pointing_residuals.apply_offset_at_position(source_pos)
            if pointing_residuals
            else source_pos
        )

        source.ra = source_pos.ra
        source.dec = source_pos.dec

        source_name = source.source_id
        map_res = input_map.map_resolution
        pix = input_map.flux.sky2pix(
            [source.dec.to(u.rad).value, source.ra.to(u.rad).value]
        )
        ## since we've applied a pointing correction this could be outside the map now.
        if (
            pix[0] < 0
            or pix[1] < 0
            or pix[0] >= input_map.flux.shape[0]
            or pix[1] >= input_map.flux.shape[1]
        ):
            log.warning(
                f"{preamble}source_outside_map_bounds_after_pointing_correction",
                source=source_name,
            )
            forced_source = MeasuredSource(
                ra=source.ra,
                dec=source.dec,
                flux=source.flux,
                source_id=source.source_id,
                instrument=input_map.instrument,
                array=input_map.array,
                frequency=get_frequency(input_map.frequency),
                crossmatches=[
                    CrossMatch(
                        ra=source.ra,
                        dec=source.dec,
                        observation_time=input_map.time_mean[pix[0], pix[1]],
                        source_id=source.source_id,
                        probability=1.0,
                        catalog_name=source.catalog_name,
                        angular_separation=None,
                    )
                ],
            )

        size_pix = thumbnail_half_width / map_res
        t_start, t_mean, t_end = input_map.get_pixel_times(pix)
        ## setup default MeasuredSource
        forced_source = MeasuredSource(
            ra=source.ra,
            dec=source.dec,
            flux=source.flux,
            source_id=source.source_id,
            observation_start_time=t_start,
            observation_mean_time=t_mean,
            observation_end_time=t_end,
            instrument=input_map.instrument,
            array=input_map.array,
            frequency=get_frequency(input_map.frequency),
            crossmatches=[
                CrossMatch(
                    ra=source.ra,
                    dec=source.dec,
                    observation_time=t_mean,
                    source_id=source.source_id,
                    probability=1.0,
                    catalog_name=source.catalog_name,
                    angular_separation=None,
                )
            ],
        )

        forced_source.fit_method = fit_method
        ## set default fit to empty parameters and fit_failed.
        ## once the fit is successfully completed, this will be updated.
        fit = GaussianFitParameters()
        fit.failed = True
        forced_source.fit_failed = True
        if (
            pix[0] + size_pix > input_map.flux.shape[0]
            or pix[1] + size_pix > input_map.flux.shape[1]
            or pix[0] - size_pix < 0
            or pix[1] - size_pix < 0
        ):
            fit.failure_reason = "source_outside_map_bounds"
            forced_source.fit_failure_reason = "source_outside_map_bounds"
            log.warning(
                f"{preamble}source_outside_map_bounds",
                source=source_name,
                thumb_size_pix=size_pix.value,
            )
            forced_source.fit_params = fit.model_dump()
            fit_sources.append(forced_source)
            continue

        forced_source.extract_thumbnail(
            input_map,
            thumb_width=thumbnail_half_width,
            reproject_thumb=reproject_thumb,
        )

        try:
            forced_source.extract_thumbnail(
                input_map,
                thumb_width=thumbnail_half_width,
                reproject_thumb=reproject_thumb,
            )
        except Exception as e:
            log.error(
                f"{preamble}extract_thumbnail_failed", source=source_name, error=e
            )
            forced_source.fit_failure_reason = "extract_thumbnail_failed"
            fit_sources.append(forced_source)
            continue

        if np.any(np.isnan(forced_source.thumbnail)):
            log.warning(f"{preamble}flux_thumb_has_nan", source=source_name)
            forced_source.fit_failure_reason = "flux_thumb_has_nan"
            fit_sources.append(forced_source)
            continue

        fitter = Gaussian2DFitter(
            forced_source,
            reprojected=reproject_thumb,
<<<<<<< HEAD
            force_center=forced_source.flux < flux_lim_fit_centroid
            if forced_source.flux is not None
            else False,
            allowable_center_offset=allowable_center_offset,
=======
            force_center=(
                forced_source.flux < flux_lim_fit_centroid
                if forced_source.flux is not None
                else False
            ),  ## TODO: is this what we want??
>>>>>>> e4606fe8
            log=log,
        )

        fitter.initialize_model()
        fit = fitter.fit()
        log.debug(f"{preamble}gauss_fit", source=source_name, fit=fit)

        forced_source.fit_failed = fit.failed
        forced_source.fit_failure_reason = fit.failure_reason
        forced_source.flux = fit.amplitude
        forced_source.err_flux = fit.amplitude_err
        forced_source.snr = (
            (fit.amplitude / fit.amplitude_err).value
            if (fit.amplitude_err is not None) and (fit.amplitude is not None)
            else None
        )

        forced_source.offset_ra = fit.ra_offset
        forced_source.offset_dec = fit.dec_offset
        forced_source.fwhm_ra = fit.fwhm_ra
        forced_source.fwhm_dec = fit.fwhm_dec
        forced_source.err_fwhm_ra = fit.fwhm_ra_err
        forced_source.err_fwhm_dec = fit.fwhm_dec_err
        forced_source.fit_params = fit.model_dump()
        fit_sources.append(forced_source)

    n_successful = 0
    for s in fit_sources:
        if not s.fit_failed:
            n_successful += 1
    log.info(f"{preamble}fits_complete", n_sources=len(fit_sources), n_fit=n_successful)
    return fit_sources


def fit_2d_gaussian(
    flux_map: enmap.ndmap,
    noise_map: enmap.ndmap,
    resolution_arcmin: float,
    fwhm_guess_arcmin: float = 2.2,
    thumbnail_center: tuple = (0, 0),
    force_center: bool = False,
    PLOT: bool = False,
):
    """
    Fits a 2D Gaussian to the given data array and calculates uncertainties.

    noise_map : enmap
        can be map of pixel noise,but matched filtered maps seem to have correlated noise proportional to signal.
        So this isn't used right now.

    thumbnail_center: tuple
        The ra,dec center of the thumbnail in decimal degrees. A reprojected map has center 0,0 so
        the fits give the ra,dec offsets. If using a simple cut (flux_map[-x:x,-y:y]) the center is
        at thumbnail_center so we will subtract that off to get the ra,dec offsets.

    force_center: bool
        if True, center of gaussian fit is centered at the expected location and not allowed to vary.

    """
    import warnings

    from pixell.utils import arcmin, degree
    from scipy.optimize import OptimizeWarning, curve_fit

    warnings.simplefilter("ignore", category=OptimizeWarning)

    ny, nx = flux_map.shape
    x = np.arange(nx)
    y = np.arange(ny)
    X, Y = np.meshgrid(x, y)
    xy = (X.ravel(), Y.ravel())

    # Initial guess for parameters
    amplitude_guess = flux_map.max()
    x0_guess, y0_guess = nx / 2, ny / 2  # Assume center of the image
    sigma_guess = fwhm_guess_arcmin / resolution_arcmin / 2.355  # Rough width estimate
    theta_guess = 0
    offset_guess = 0
    initial_guess = [
        amplitude_guess,
        x0_guess,
        y0_guess,
        sigma_guess,
        sigma_guess,
        theta_guess,
        offset_guess,
    ]

    ## if force center, fix the x0,y0 guesses by not varying them
    if force_center:

        def gaussian_2d_model(xy, amplitude, sigma_x, sigma_y, theta, offset):
            return gaussian_2d(
                xy, amplitude, x0_guess, y0_guess, sigma_x, sigma_y, theta, offset
            )

        initial_guess = [
            amplitude_guess,
            sigma_guess,
            sigma_guess,
            theta_guess,
            offset_guess,
        ]
    else:
        gaussian_2d_model = gaussian_2d

    # Fit the data with uncertainty weighting
    try:
        popt, pcov = curve_fit(
            gaussian_2d_model,
            xy,
            flux_map.ravel(),
            # sigma=noise_map.ravel(),
            p0=initial_guess,
            # absolute_sigma=True
        )
    except RuntimeError:
        return {}

    perr = np.sqrt(np.diag(pcov))  # Parameter uncertainties

    # Extract parameters and uncertainties
    if force_center:
        amplitude, sigma_x, sigma_y, theta, offset = popt
        amplitude_err, sigma_x_err, sigma_y_err, theta_err, offset_err = perr
        ra_fit, dec_fit = None, None
        ra_offset_arcmin, dec_offset_arcmin = None, None
        ra_err_arcmin, dec_err_arcmin = None, None
    else:
        amplitude, x0, y0, sigma_x, sigma_y, theta, offset = popt
        (
            amplitude_err,
            x0_err,
            y0_err,
            sigma_x_err,
            sigma_y_err,
            theta_err,
            offset_err,
        ) = perr
        dec_fit, ra_fit = flux_map.pix2sky([y0, x0]) / degree
        dec_offset_arcmin = (dec_fit - thumbnail_center[1]) * degree / arcmin
        ra_offset = ra_fit - thumbnail_center[0]
        if ra_offset > 180.0:
            ra_offset -= 360.0
        elif ra_offset < -180.0:
            ra_offset += 360.0
        ra_offset_arcmin = ra_offset * degree / arcmin
        ra_err_arcmin = x0_err * resolution_arcmin
        dec_err_arcmin = y0_err * resolution_arcmin

    fwhm_x_arcmin = 2.355 * sigma_x * resolution_arcmin
    fwhm_y_arcmin = 2.355 * sigma_y * resolution_arcmin

    fwhm_x_err_arcmin = 2.355 * sigma_x_err * resolution_arcmin
    fwhm_y_err_arcmin = 2.355 * sigma_y_err * resolution_arcmin
    theta_err_deg = theta_err / degree

    ## effectively set offset to zero
    amplitude = amplitude + offset
    amplitude_err = np.sqrt(amplitude_err**2 + offset_err**2)

    gauss_fit = {
        "amplitude": (amplitude, amplitude_err),
        "ra_offset_arcmin": (ra_offset_arcmin, ra_err_arcmin),
        "dec_offset_arcmin": (dec_offset_arcmin, dec_err_arcmin),
        "fwhm_x_arcmin": (fwhm_x_arcmin, fwhm_x_err_arcmin),
        "fwhm_y_arcmin": (fwhm_y_arcmin, fwhm_y_err_arcmin),
        "theta": (np.degrees(theta), theta_err_deg),
        "forced": force_center,
    }

    if PLOT:
        from matplotlib import pylab as plt

        # Generate fitted Gaussian data
        fitted_data = gaussian_2d_model((X, Y), *popt).reshape(ny, nx)

        # Compute contour levels using best-fit sigma_x, sigma_y, and theta
        sigma_levels = np.array([1, 2, 3])
        levels = offset + amplitude * np.exp(-0.5 * (sigma_levels**2))
        if not np.all(np.diff(levels) > 0):
            levels = levels[::-1]
        # Plot the data with contours
        plt.figure(figsize=(6, 6))
        plt.imshow(
            flux_map,
            origin="lower",
            cmap="viridis",
            extent=[
                -nx / 2 * resolution_arcmin,
                nx / 2 * resolution_arcmin,
                -ny / 2 * resolution_arcmin,
                ny / 2 * resolution_arcmin,
            ],
        )
        plt.colorbar(label="Intensity")

        if np.all(np.diff(levels) > 0):
            plt.contour(
                (X - nx / 2 + 0.5) * resolution_arcmin,
                (Y - ny / 2 + 0.5) * resolution_arcmin,
                fitted_data,
                levels=levels,
                colors="white",
                linewidths=1.5,
            )

        plt.xlabel(r"$\Delta$RA (arcmin)")
        plt.ylabel(r"$\Delta$Dec (arcmin)")
        plt.title("2D Gaussian Fit with Contours")
        plt.show()
        print(gauss_fit)

    return gauss_fit


def convert_catalog_to_registered_source_objects(
    catalog_sources: dict,
    source_type: str | None = None,
    log: FilteringBoundLogger | None = None,
):
    """
    take each source in the catalog and convert to a list
    of RegisteredSource objects.

    """
    log = log or structlog.get_logger()
    log = log.bind(func_name="convert_catalog_to_registered_source_objects")

    if isinstance(catalog_sources, list):
        log.info(
            "convert_catalog_to_registered_source_objects.catalog_is_list",
            num_sources=len(catalog_sources),
        )
        return catalog_sources
    if not catalog_sources:
        log.warning(
            "convert_catalog_to_registered_source_objects.catalog_is_empty",
            num_sources=0,
        )
        return []

    known_sources = []
    for i in range(len(catalog_sources["name"])):
        source_ra = catalog_sources["RADeg"][i] % 360
        source_dec = catalog_sources["decDeg"][i]
        cs = RegisteredSource(
            ra=source_ra * u.deg,
            dec=source_dec * u.deg,
            flux=catalog_sources["fluxJy"][i] * u.Jy,
            source_id=catalog_sources["name"][i],
            source_type=source_type,
        )
        if "ra_offset_arcmin" in catalog_sources:
            if catalog_sources["ra_offset_arcmin"][i]:
                cs.err_ra = catalog_sources["err_ra_offset_arcmin"][i] * u.arcmin
                cs.err_dec = catalog_sources["err_dec_offset_arcmin"][i] * u.arcmin

        cs.add_crossmatch(
            CrossMatch(
                source_id=catalog_sources["name"][i],
                probability=1.0,
                catalog_idx=i,
            )
        )
        known_sources.append(cs)
    log.info(
        "convert_catalog_to_registered_source_objects.catalog_converted",
        num_sources=len(known_sources),
    )
    return known_sources


def return_initial_catalog_entry(
    source,
    add_dict: dict = {},
    keyconv={},
):
    """
    source is a MeasuredSource object
    """
    outdict = {}
    for item in vars(source):
        outdict[item] = getattr(source, item)
    outdict.update(add_dict)
    for key in keyconv:
        if key in outdict:
            outdict[keyconv[key]] = outdict.pop(key)

    return outdict


def fit_xy_slices(
    image: enmap.ndmap, noise: enmap.ndmap, res_arcmin: float, PLOT: bool = False
):
    """
    Calculate source centroid (or use center if centroid wonky)
    Slice an image and noise map through centroid/center in x and y .
    Fit 1D gaussian to the slices to extract:
        x,y offset and uncertainty
        x,y fwhm and uncertainty

    uses astropy modeling and levmarlsq fitter.
    """
    import matplotlib.pyplot as plt
    import numpy as np
    from astropy.modeling import fitting, models
    from photutils.centroids import centroid_2dg

    model_gauss = models.Gaussian1D()
    fitter_gauss = fitting.LevMarLSQFitter()

    # Get the middle indices
    ny, nx = image.shape
    centroid_x, centroid_y = centroid_2dg(image, error=noise)
    mid_y, mid_x = ny // 2, nx // 2
    if centroid_x > nx or centroid_x < 0 or centroid_y > ny or centroid_y < 0:
        print("Centroiding failed, defaulting to map center")
        centroid_x = mid_x
        centroid_y = mid_y
    # Define extent so center of image is (0,0)
    extent = np.asarray([-mid_x, mid_x, -mid_y, mid_y]) * res_arcmin
    x_arcmin = np.linspace(-mid_x, mid_x, nx) * res_arcmin
    y_arcmin = np.linspace(-mid_y, mid_y, ny) * res_arcmin

    best_fit_gaussx = fitter_gauss(
        model_gauss,
        x_arcmin,
        image[int(centroid_y), :],
        weights=1 / noise[int(centroid_y), :],
    )

    cov_diagx = np.diag(fitter_gauss.fit_info["param_cov"])

    x_off = best_fit_gaussx.mean.value
    x_off_err = np.copy(np.sqrt(cov_diagx[1]))
    x_fwhm = 2.355 * np.copy(best_fit_gaussx.stddev.value)
    x_fwhm_err = 2.355 * np.sqrt(cov_diagx[2])

    best_fit_gaussy = fitter_gauss(
        model_gauss,
        y_arcmin,
        image[:, int(centroid_x)],
        weights=1 / noise[:, int(centroid_x)],
    )

    cov_diagy = np.diag(fitter_gauss.fit_info["param_cov"])

    y_off = best_fit_gaussy.mean.value
    y_off_err = np.copy(np.sqrt(cov_diagy[1]))
    y_fwhm = 2.355 * np.copy(best_fit_gaussy.stddev.value)
    y_fwhm_err = 2.355 * np.sqrt(cov_diagy[2])

    if PLOT:
        # Create a figure with a gridspec layout
        fig = plt.figure(figsize=(12, 12))
        gs = fig.add_gridspec(
            2, 2, width_ratios=[3, 1], height_ratios=[1, 3], hspace=0, wspace=0
        )

        # Plot the image
        ax_img = fig.add_subplot(gs[1, 0])
        im = ax_img.imshow(image, origin="lower", cmap="viridis", extent=extent)
        ax_img.grid(color="white", ls="--", alpha=0.5)
        ax_img.set_xlabel("X Offset (arcmin)")
        ax_img.set_ylabel("Y Offset (arcmin)")
        ax_img.axvline(x_off, c="w", ls="--")
        ax_img.axhline(y_off, c="w", ls="--")
        # Plot the x-cut below
        ax_xcut = fig.add_subplot(gs[0, 0], sharex=ax_img)

        ax_xcut.errorbar(
            x_arcmin,
            image[mid_y, :],
            noise[mid_y, :],
            marker="o",
            ls="",
            color="k",
            label="data",
        )

        ax_xcut.plot(
            x_arcmin,
            best_fit_gaussx(x_arcmin),
            color="cyan",
            ls="--",
            label="best-fit:\n"
            r"$\hat{x}$=%.2f$\pm$%.2f"
            "\n"
            r"FWHM=%.2f$\pm$%.2f" % (x_off, x_off_err, x_fwhm, x_fwhm_err),
        )

        ax_xcut.set_ylabel("Flux")
        ax_xcut.tick_params(axis="x", labelbottom=False)
        ax_xcut.grid(True, linestyle="--", alpha=0.5)
        ax_xcut.legend(loc="upper right", fontsize=10)
        # Extend grid lines into the side plot
        ax_xcut_twin = ax_xcut.twiny()
        ax_xcut_twin.set_xlim(ax_img.get_xlim())

        # Plot the y-cut to the right (flipped)
        ax_ycut = fig.add_subplot(gs[1, 1], sharey=ax_img)
        ax_ycut.errorbar(
            image[:, mid_x],
            y_arcmin,
            xerr=noise[:, mid_x],
            marker="o",
            ls="",
            color="k",
            label="data",
        )

        ax_ycut.plot(
            best_fit_gaussy(y_arcmin),
            y_arcmin,
            color="cyan",
            label="best-fit:\n"
            r"$\hat{y}$=%.2f$\pm$%.2f"
            "\n"
            r"FWHM=%.2f$\pm$%.2f" % (y_off, y_off_err, y_fwhm, y_fwhm_err),
        )

        ax_ycut.set_xlabel("Flux")
        ax_ycut.tick_params(axis="y", labelleft=False)
        ax_ycut.grid(True, linestyle="--", alpha=0.5)
        ax_ycut.legend(loc="lower right", fontsize=10)

        # Extend grid lines into the side plot
        ax_ycut_twin = ax_ycut.twinx()
        ax_ycut_twin.set_ylim(ax_img.get_ylim())

        # Invert the y-axis of the cut plot to match the image
        ax_ycut.invert_yaxis()
        plt.show()

    return x_off, x_off_err, x_fwhm, x_fwhm_err, y_off, y_off_err, y_fwhm, y_fwhm_err


def photutils_gauss_slice_fit(
    flux_map,
    snr_map,
    source_catalog: dict,
    rakey: str = "RADeg",
    deckey: str = "decDeg",
    fluxkey: str = "fluxJy",
    size_deg=0.1,
    PLOT=False,
):
    """ """
    from pixell.utils import arcmin, degree

    ras = source_catalog[rakey]
    decs = source_catalog[deckey]
    fluxes = source_catalog[fluxkey]
    x_offsets = []
    y_offsets = []
    x_uncertainties = []
    y_uncertainties = []
    x_fwhms = []
    y_fwhms = []
    x_fwhm_uncertainties = []
    y_fwhm_uncertainties = []

    for i in range(len(ras)):
        map_res = abs(flux_map.wcs.wcs.cdelt[0] * degree)
        print(ras[i], decs[i], fluxes[i])
        pix = flux_map.sky2pix([decs[i] * degree, ras[i] * degree])
        thumbsize = size_deg * degree / map_res
        # print(flux_map.shape,pix,thumbsize)
        if (
            pix[0] + thumbsize > flux_map.shape[0]
            or pix[1] + thumbsize > flux_map.shape[1]
            or pix[0] - thumbsize < 0
            or pix[1] - thumbsize < 0
        ):
            continue
        try:
            flux_thumb = reproject.thumbnails(
                flux_map,
                [decs[i] * degree, ras[i] * degree],
                r=size_deg * degree,
                res=0.5 * map_res,
            )
            snr_thumb = reproject.thumbnails(
                snr_map,
                [decs[i] * degree, ras[i] * degree],
                r=size_deg * degree,
                res=0.5 * map_res,
            )
            noise_thumb = flux_thumb / snr_thumb
        except Exception as e:
            print(e)
            continue
        if np.all(np.isnan(flux_thumb)):
            print("map all nan")
            continue

        map_res = abs(flux_thumb.wcs.wcs.cdelt[0] * degree)

        x_off, x_off_err, x_fwhm, x_fwhm_err, y_off, y_off_err, y_fwhm, y_fwhm_err = (
            fit_xy_slices(flux_thumb, noise_thumb, map_res / arcmin, PLOT=PLOT)
        )

        x_offsets.append(x_off)
        y_offsets.append(y_off)
        x_uncertainties.append(x_off_err)
        y_uncertainties.append(y_off_err)
        x_fwhms.append(x_fwhm)
        y_fwhms.append(y_fwhm)
        x_fwhm_uncertainties.append(x_fwhm_err)
        y_fwhm_uncertainties.append(y_fwhm_err)

    return (
        np.asarray(x_offsets),
        np.asarray(y_offsets),
        np.asarray(x_uncertainties),
        np.asarray(y_uncertainties),
        np.asarray(x_fwhms),
        np.asarray(y_fwhms),
        np.asarray(x_fwhm_uncertainties),
        np.asarray(y_fwhm_uncertainties),
    )<|MERGE_RESOLUTION|>--- conflicted
+++ resolved
@@ -418,18 +418,10 @@
         fitter = Gaussian2DFitter(
             forced_source,
             reprojected=reproject_thumb,
-<<<<<<< HEAD
             force_center=forced_source.flux < flux_lim_fit_centroid
             if forced_source.flux is not None
             else False,
             allowable_center_offset=allowable_center_offset,
-=======
-            force_center=(
-                forced_source.flux < flux_lim_fit_centroid
-                if forced_source.flux is not None
-                else False
-            ),  ## TODO: is this what we want??
->>>>>>> e4606fe8
             log=log,
         )
 
