from abc import ABC, abstractmethod
from typing import Literal

from astropy import units as u
from astropydantic import AstroPydanticQuantity
from pydantic import BaseModel
from structlog.types import FilteringBoundLogger

<<<<<<< HEAD
from sotrplib.source_catalog.core import SourceCatalog
from sotrplib.source_catalog.socat import SOCatFITSCatalog, SOCatWebskyCatalog
=======
from sotrplib.source_catalog.core import RegisteredSourceCatalog, SourceCatalog
from sotrplib.source_catalog.socat import SOCat
>>>>>>> fe0aa313


class SourceCatalogConfig(BaseModel, ABC):
    catalog_type: str

    @abstractmethod
    def to_source_catalog(
        self, log: FilteringBoundLogger | None = None
    ) -> SourceCatalog:
        return


class EmptySourceCatalogConfig(SourceCatalogConfig):
    catalog_type: Literal["empty"] = "empty"

    def to_source_catalog(
        self, log: FilteringBoundLogger | None = None
    ) -> RegisteredSourceCatalog:
        return RegisteredSourceCatalog(sources=[])


class SOCatConfig(SourceCatalogConfig):
    catalog_type: Literal["socat"] = "socat"
    flux_lower_limit: AstroPydanticQuantity = 0.03 * u.Jy

    def to_source_catalog(self, log=None) -> SOCat:
        return SOCat(
            flux_lower_limit=self.flux_lower_limit,
            log=log,
        )


<<<<<<< HEAD
class SOCatWebskyCatalogConfig(SourceCatalogConfig):
    catalog_type: Literal["websky"] = "websky"
    path: Path | None = None
    hdu: int = 1
    flux_lower_limit: AstroPydanticQuantity = 0.03 * u.Jy

    def to_source_catalog(self, log=None) -> SOCatWebskyCatalog:
        return SOCatWebskyCatalog(
            path=self.path,
            hdu=self.hdu,
            flux_lower_limit=self.flux_lower_limit,
            log=log,
        )


AllSourceCatalogConfigTypes = (
    EmptySourceCatalogConfig | SOCatFITSCatalogConfig | SOCatWebskyCatalogConfig
)
=======
AllSourceCatalogConfigTypes = SOCatConfig | EmptySourceCatalogConfig
>>>>>>> fe0aa313
<|MERGE_RESOLUTION|>--- conflicted
+++ resolved
@@ -6,13 +6,8 @@
 from pydantic import BaseModel
 from structlog.types import FilteringBoundLogger
 
-<<<<<<< HEAD
-from sotrplib.source_catalog.core import SourceCatalog
-from sotrplib.source_catalog.socat import SOCatFITSCatalog, SOCatWebskyCatalog
-=======
 from sotrplib.source_catalog.core import RegisteredSourceCatalog, SourceCatalog
 from sotrplib.source_catalog.socat import SOCat
->>>>>>> fe0aa313
 
 
 class SourceCatalogConfig(BaseModel, ABC):
@@ -45,25 +40,4 @@
         )
 
 
-<<<<<<< HEAD
-class SOCatWebskyCatalogConfig(SourceCatalogConfig):
-    catalog_type: Literal["websky"] = "websky"
-    path: Path | None = None
-    hdu: int = 1
-    flux_lower_limit: AstroPydanticQuantity = 0.03 * u.Jy
-
-    def to_source_catalog(self, log=None) -> SOCatWebskyCatalog:
-        return SOCatWebskyCatalog(
-            path=self.path,
-            hdu=self.hdu,
-            flux_lower_limit=self.flux_lower_limit,
-            log=log,
-        )
-
-
-AllSourceCatalogConfigTypes = (
-    EmptySourceCatalogConfig | SOCatFITSCatalogConfig | SOCatWebskyCatalogConfig
-)
-=======
-AllSourceCatalogConfigTypes = SOCatConfig | EmptySourceCatalogConfig
->>>>>>> fe0aa313
+AllSourceCatalogConfigTypes = SOCatConfig | EmptySourceCatalogConfig