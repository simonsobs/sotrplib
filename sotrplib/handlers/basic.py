--- conflicted
+++ resolved
@@ -8,19 +8,10 @@
 from sotrplib.maps.preprocessor import MapPreprocessor
 from sotrplib.outputs.core import SourceOutput
 from sotrplib.sifter.core import EmptySifter, SiftingProvider
-<<<<<<< HEAD
 from sotrplib.sims.sources.core import SourceSimulation
-from sotrplib.sources.core import (
-    BlindSearchProvider,
-    EmptyBlindSearch,
-    EmptyForcedPhotometry,
-    ForcedPhotometryProvider,
-)
-=======
 from sotrplib.sources.blind import EmptyBlindSearch
 from sotrplib.sources.core import BlindSearchProvider, ForcedPhotometryProvider
 from sotrplib.sources.force import EmptyForcedPhotometry
->>>>>>> 7622d3ba
 from sotrplib.sources.subtractor import EmptySourceSubtractor, SourceSubtractor
 
 
@@ -61,7 +52,6 @@
             for postprocessor in self.postprocessors:
                 postprocessor.postprocess(input_map=input_map)
 
-<<<<<<< HEAD
             for_forced_photometry = []
 
             for simulator in self.source_simulators:
@@ -70,10 +60,6 @@
 
             forced_photometry_candidates, _ = self.forced_photometry.force(
                 input_map=input_map, extra_sources=for_forced_photometry
-=======
-            forced_photometry_candidates = self.forced_photometry.force(
-                input_map=input_map
->>>>>>> 7622d3ba
             )
 
             source_subtracted_map = self.source_subtractor.subtract(
