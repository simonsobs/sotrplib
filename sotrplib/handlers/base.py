--- conflicted
+++ resolved
@@ -180,7 +180,6 @@
         _ = self.profilable_task(self.pointing_residual.get_offset)(
             pointing_sources=pointing_sources
         )
-<<<<<<< HEAD
 
         sso_sources = []
         for sso_catalog in self.sso_catalogs:
@@ -190,8 +189,6 @@
                 )
             )
 
-=======
->>>>>>> be290c54
         forced_photometry_candidates = self.profilable_task(
             self.forced_photometry.force
         )(
